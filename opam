opam-version: "1.2"
name: "nunchaku"
version: "0.4"
authors: ["Simon Cruanes" "Jasmin Blanchette"]
maintainer: "simon.cruanes@inria.fr"
build: [
    ["./configure"
        "--prefix" prefix
        "--disable-random"
        # "--%{qtest:enable}%-random"
        "--disable-tests"
        "--enable-docs"
    ]
    [make "build"]
    ["strip" "nunchaku.native"]
]
install: [
    [make "install"]
]
build-doc: [ make "doc" ]
build-test: [ make "test" ]
remove: [
    ["ocamlfind" "remove" "nunchaku"]
]
depends: [
    "ocamlfind" {build}
    "containers" { >= "1.0" }
    "menhir" {build}
    "sequence"
    "base-unix"
    "base-threads"
<<<<<<< HEAD
=======
    "num"
    "oasis" {build}
>>>>>>> cd8ce534
    "ocamlbuild" {build}
]
depopts: [
    "qtest" {test}
]
homepage: "https://github.com/nunchaku-inria/nunchaku/"
available: [ocaml-version >= "4.01.0"]
dev-repo: "https://github.com/nunchaku-inria/nunchaku.git"
bug-reports: "https://github.com/nunchaku-inria/nunchaku/issues"<|MERGE_RESOLUTION|>--- conflicted
+++ resolved
@@ -29,11 +29,7 @@
     "sequence"
     "base-unix"
     "base-threads"
-<<<<<<< HEAD
-=======
     "num"
-    "oasis" {build}
->>>>>>> cd8ce534
     "ocamlbuild" {build}
 ]
 depopts: [
